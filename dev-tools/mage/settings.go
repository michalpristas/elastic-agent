--- conflicted
+++ resolved
@@ -40,8 +40,7 @@
 
 	elasticAgentModulePath = "github.com/elastic/elastic-agent"
 
-	defaultName             = "elastic-agent"
-	flavorsRegistryFilename = ".flavors"
+	defaultName = "elastic-agent"
 
 	// Env vars
 	// agent package version
@@ -543,11 +542,7 @@
 		BeatVersion:     "{{ elastic_beats_dir }}/version/version.go",
 		GoVersion:       "{{ elastic_beats_dir }}/.go-version",
 		DocBranch:       "{{ elastic_beats_dir }}/version/docs/version.asciidoc",
-<<<<<<< HEAD
-		FlavorsRegistry: "{{ elastic_beats_dir }}/.flavors",
-=======
 		FlavorsRegistry: "{{ elastic_beats_dir }}/_meta/.flavors",
->>>>>>> 77ee32a6
 	}
 
 	buildVariableSources     *BuildVariableSources
@@ -655,11 +650,7 @@
 	return s.GoVersionParser(data)
 }
 
-<<<<<<< HEAD
-// GetGoVersion reads the GoVersion file and parses the version from it.
-=======
 // GetFlavorsRegistry reads the flavors file and parses the list of components of it.
->>>>>>> 77ee32a6
 func (s *BuildVariableSources) GetFlavorsRegistry() (map[string][]string, error) {
 	file, err := s.expandVar(s.FlavorsRegistry)
 	if err != nil {
@@ -668,20 +659,12 @@
 
 	data, err := os.ReadFile(file)
 	if err != nil {
-<<<<<<< HEAD
-		return nil, fmt.Errorf("failed to read go version file=%v: %w", file, err)
-=======
 		return nil, fmt.Errorf("failed to read flavors from file=%v: %w", file, err)
->>>>>>> 77ee32a6
 	}
 
 	registry := make(map[string][]string)
 	if err := yaml.Unmarshal(data, registry); err != nil {
-<<<<<<< HEAD
-		return nil, err
-=======
 		return nil, fmt.Errorf("failed to parse flavors: %w", err)
->>>>>>> 77ee32a6
 	}
 
 	return registry, nil
