--- conflicted
+++ resolved
@@ -1042,21 +1042,15 @@
 // Regenerate the component model based on the current vars and AST, then
 // forward the result to the runtime manager.
 // Always called on the main Coordinator goroutine.
-<<<<<<< HEAD
-func (c *Coordinator) process(ctx context.Context) (err error) {
+func (c *Coordinator) refreshComponentModel(ctx context.Context) (err error) {
 	c.processLock.Lock()
 	defer c.processLock.Unlock()
-
-	span, ctx := apm.StartSpan(ctx, "process", "app.internal")
-=======
-func (c *Coordinator) refreshComponentModel(ctx context.Context) (err error) {
 	if c.ast == nil || c.vars == nil {
 		// Nothing to process yet
 		return nil
 	}
 
 	span, ctx := apm.StartSpan(ctx, "refreshComponentModel", "app.internal")
->>>>>>> a3fb47e4
 	defer func() {
 		apm.CaptureError(ctx, err).Send()
 		span.End()
