--- conflicted
+++ resolved
@@ -153,14 +153,6 @@
 
 // ConfigFile returns the path to the configuration file.
 func ConfigFile() string {
-<<<<<<< HEAD
-	return ConfigFileWithDefault(DefaultConfigName)
-}
-
-func ConfigFileWithDefault(defaultConfigFile string) string {
-	if configFilePath == "" {
-		return filepath.Join(Config(), defaultConfigFile) // override default value
-=======
 
 	return configFileWithDefaultOverride(DefaultConfigName)
 }
@@ -174,7 +166,6 @@
 func configFileWithDefaultOverride(defaultConfig string) string {
 	if configFilePath == "" || configFilePath == DefaultConfigName {
 		return filepath.Join(Config(), defaultConfig)
->>>>>>> 84e6bc1a
 	}
 	if filepath.IsAbs(configFilePath) {
 		return configFilePath
