// Copyright Elasticsearch B.V. and/or licensed to Elasticsearch B.V. under one
// or more contributor license agreements. Licensed under the Elastic License 2.0;
// you may not use this file except in compliance with the Elastic License 2.0.

package upgrade

import (
	"context"
	goerrors "errors"
	"fmt"
	"io/fs"
	"os"
	"os/exec"
	"path/filepath"
	"runtime"
	"strings"
	"time"

	"github.com/otiai10/copy"
	"go.elastic.co/apm/v2"

	"github.com/elastic/elastic-agent/internal/pkg/agent/application/info"
	"github.com/elastic/elastic-agent/internal/pkg/agent/application/paths"
	"github.com/elastic/elastic-agent/internal/pkg/agent/application/reexec"
	"github.com/elastic/elastic-agent/internal/pkg/agent/application/upgrade/artifact"
	"github.com/elastic/elastic-agent/internal/pkg/agent/application/upgrade/details"
	"github.com/elastic/elastic-agent/internal/pkg/agent/configuration"
	"github.com/elastic/elastic-agent/internal/pkg/agent/errors"
	"github.com/elastic/elastic-agent/internal/pkg/agent/install"
	"github.com/elastic/elastic-agent/internal/pkg/config"
	"github.com/elastic/elastic-agent/internal/pkg/fleetapi"
	"github.com/elastic/elastic-agent/internal/pkg/fleetapi/acker"
	fleetclient "github.com/elastic/elastic-agent/internal/pkg/fleetapi/client"
	"github.com/elastic/elastic-agent/internal/pkg/release"
	"github.com/elastic/elastic-agent/pkg/control/v2/client"
	"github.com/elastic/elastic-agent/pkg/control/v2/cproto"
	"github.com/elastic/elastic-agent/pkg/core/logger"
	agtversion "github.com/elastic/elastic-agent/pkg/version"
	currentagtversion "github.com/elastic/elastic-agent/version"
)

const (
	agentName          = "elastic-agent"
	hashLen            = 6
	agentCommitFile    = ".elastic-agent.active.commit"
	runDirMod          = 0770
	snapshotSuffix     = "-SNAPSHOT"
	watcherMaxWaitTime = 30 * time.Second
)

var agentArtifact = artifact.Artifact{
	Name:     "Elastic Agent",
	Cmd:      agentName,
	Artifact: "beats/" + agentName,
}

var ErrWatcherNotStarted = errors.New("watcher did not start in time")
var ErrUpgradeSameVersion = errors.New("upgrade did not occur because it is the same version")

// Upgrader performs an upgrade
type Upgrader struct {
	log            *logger.Logger
	settings       *artifact.Config
	agentInfo      info.Agent
	upgradeable    bool
	fleetServerURI string
	markerWatcher  MarkerWatcher
}

// IsUpgradeable when agent is installed and running as a service or flag was provided.
func IsUpgradeable() bool {
	// only upgradeable if running from Agent installer and running under the
	// control of the system supervisor (or built specifically with upgrading enabled)
	return release.Upgradeable() || (paths.RunningInstalled() && info.RunningUnderSupervisor())
}

// NewUpgrader creates an upgrader which is capable of performing upgrade operation
func NewUpgrader(log *logger.Logger, settings *artifact.Config, agentInfo info.Agent) (*Upgrader, error) {
	return &Upgrader{
		log:           log,
		settings:      settings,
		agentInfo:     agentInfo,
		upgradeable:   IsUpgradeable(),
		markerWatcher: newMarkerFileWatcher(markerFilePath(paths.Data()), log),
	}, nil
}

// SetClient reloads URI based on up to date fleet client
func (u *Upgrader) SetClient(c fleetclient.Sender) {
	if c == nil {
		u.log.Debug("client nil, resetting Fleet Server URI")
		u.fleetServerURI = ""
	}

	u.fleetServerURI = c.URI()
	u.log.Debugf("Set client changed URI to %s", u.fleetServerURI)
}

// Reload reloads the artifact configuration for the upgrader.
// As of today, December 2023, fleet-server does not send most of the configuration
// defined in artifact.Config, what will likely change in the near future.
func (u *Upgrader) Reload(rawConfig *config.Config) error {
	cfg, err := configuration.NewFromConfig(rawConfig)
	if err != nil {
		return fmt.Errorf("invalid config: %w", err)
	}

	// the source URI coming from fleet which uses a different naming.
	type fleetCfg struct {
		// FleetSourceURI: source of the artifacts, e.g https://artifacts.elastic.co/downloads/
		FleetSourceURI string `json:"agent.download.source_uri" config:"agent.download.source_uri"`
	}
	fleetSourceURI := &fleetCfg{}
	if err := rawConfig.UnpackTo(&fleetSourceURI); err != nil {
		return errors.New(err, "failed to unpack config during reload")
	}

	// fleet configuration takes precedence
	if fleetSourceURI.FleetSourceURI != "" {
		cfg.Settings.DownloadConfig.SourceURI = fleetSourceURI.FleetSourceURI
	}

	if cfg.Settings.DownloadConfig.SourceURI != "" {
		u.log.Infof("Source URI changed from %q to %q",
			u.settings.SourceURI,
			cfg.Settings.DownloadConfig.SourceURI)
	} else {
		// source uri unset, reset to default
		u.log.Infof("Source URI reset from %q to %q",
			u.settings.SourceURI,
			artifact.DefaultSourceURI)
		cfg.Settings.DownloadConfig.SourceURI = artifact.DefaultSourceURI
	}

	u.settings = cfg.Settings.DownloadConfig
	return nil
}

// Upgradeable returns true if the Elastic Agent can be upgraded.
func (u *Upgrader) Upgradeable() bool {
	return u.upgradeable
}

type agentVersion struct {
	version  string
	snapshot bool
	hash     string
}

func (av agentVersion) String() string {
	buf := strings.Builder{}
	buf.WriteString(av.version)
	if av.snapshot {
		buf.WriteString(snapshotSuffix)
	}
	buf.WriteString(" (hash: ")
	buf.WriteString(av.hash)
	buf.WriteString(")")
	return buf.String()
}

// Upgrade upgrades running agent, function returns shutdown callback that must be called by reexec.
func (u *Upgrader) Upgrade(ctx context.Context, version string, sourceURI string, action *fleetapi.ActionUpgrade, det *details.Details, skipVerifyOverride bool, skipDefaultPgp bool, pgpBytes ...string) (_ reexec.ShutdownCallbackFn, err error) {
	u.log.Infow("Upgrading agent", "version", version, "source_uri", sourceURI)

	currentVersion := agentVersion{
		version:  release.Version(),
		snapshot: release.Snapshot(),
		hash:     release.Commit(),
	}

	// Compare versions and exit before downloading anything if the upgrade
	// is for the same release version that is currently running
	if isSameReleaseVersion(u.log, currentVersion, version) {
		u.log.Warnf("Upgrade action skipped because agent is already at version %s", currentVersion)
		return nil, ErrUpgradeSameVersion
	}

	// Inform the Upgrade Marker Watcher that we've started upgrading. Note that this
	// is only possible to do in-memory since, today, the  process that's initiating
	// the upgrade is the same as the Agent process in which the Upgrade Marker Watcher is
	// running. If/when, in the future, the process initiating the upgrade is separated
	// from the Agent process in which the Upgrade Marker Watcher is running, such in-memory
	// communication will need to be replaced with inter-process communication (e.g. via
	// a file, e.g. the Upgrade Marker file or something else).
	u.markerWatcher.SetUpgradeStarted()

	span, ctx := apm.StartSpan(ctx, "upgrade", "app.internal")
	defer span.End()

	err = cleanNonMatchingVersionsFromDownloads(u.log, u.agentInfo.Version())
	if err != nil {
		u.log.Errorw("Unable to clean downloads before update", "error.message", err, "downloads.path", paths.Downloads())
	}

	det.SetState(details.StateDownloading)

	sourceURI = u.sourceURI(sourceURI)

	parsedVersion, err := agtversion.ParseVersion(version)
	if err != nil {
		return nil, fmt.Errorf("error parsing version %q: %w", version, err)
	}

	archivePath, err := u.downloadArtifact(ctx, parsedVersion, sourceURI, det, skipVerifyOverride, skipDefaultPgp, pgpBytes...)
	if err != nil {
		// Run the same pre-upgrade cleanup task to get rid of any newly downloaded files
		// This may have an issue if users are upgrading to the same version number.
		if dErr := cleanNonMatchingVersionsFromDownloads(u.log, u.agentInfo.Version()); dErr != nil {
			u.log.Errorw("Unable to remove file after verification failure", "error.message", dErr)
		}

		return nil, err
	}

	det.SetState(details.StateExtracting)

	metadata, err := u.getPackageMetadata(archivePath)
	if err != nil {
		return nil, fmt.Errorf("reading metadata for elastic agent version %s package %q: %w", version, archivePath, err)
	}

	// Compare the downloaded version (including git hash) to see if we need to upgrade
	// versions are the same if the numbers and hash match which may occur in a SNAPSHOT -> SNAPSHOT upgrage
	same, newVersion := isSameVersion(u.log, currentVersion, metadata, version)
	if same {
		u.log.Warnf("Upgrade action skipped because agent is already at version %s", currentVersion)
		return nil, ErrUpgradeSameVersion
	}

	u.log.Infow("Unpacking agent package", "version", newVersion)

	// Nice to have: add check that no archive files end up in the current versioned home
<<<<<<< HEAD
	// default to extended flavor to avoid breaking behavior

	// no default flavor, keep everything in case flavor is not specified
	// in case of error fallback to keep-all
	detectedFlavor, _ := install.UsedFlavor(paths.Top(), "")
	unpackRes, err := u.unpack(version, archivePath, paths.Data(), true, detectedFlavor)
=======
	// default to no flavor to avoid breaking behavior

	// no default flavor, keep everything in case flavor is not specified
	// in case of error fallback to keep-all
	detectedFlavor, err := install.UsedFlavor(paths.Top(), "")
	if err != nil {
		u.log.Warnf("error encountered when detecting used flavor with top path %q: %w", paths.Top(), err)
	}
	u.log.Debugf("detected used flavor: %q", detectedFlavor)
	unpackRes, err := u.unpack(version, archivePath, paths.Data(), detectedFlavor)
>>>>>>> 77ee32a6
	if err != nil {
		return nil, err
	}

	newHash := unpackRes.Hash
	if newHash == "" {
		return nil, errors.New("unknown hash")
	}

	if unpackRes.VersionedHome == "" {
		return nil, fmt.Errorf("versionedhome is empty: %v", unpackRes)
	}

	newHome := filepath.Join(paths.Top(), unpackRes.VersionedHome)

	if err := copyActionStore(u.log, newHome); err != nil {
		return nil, errors.New(err, "failed to copy action store")
	}

	newRunPath := filepath.Join(newHome, "run")
	oldRunPath := filepath.Join(paths.Home(), "run")

	if err := copyRunDirectory(u.log, oldRunPath, newRunPath); err != nil {
		return nil, errors.New(err, "failed to copy run directory")
	}

	det.SetState(details.StateReplacing)

	// create symlink to the <new versioned-home>/elastic-agent
	hashedDir := unpackRes.VersionedHome

	symlinkPath := filepath.Join(paths.Top(), agentName)

	// paths.BinaryPath properly derives the binary directory depending on the platform. The path to the binary for macOS is inside of the app bundle.
	newPath := paths.BinaryPath(filepath.Join(paths.Top(), hashedDir), agentName)

	currentVersionedHome, err := filepath.Rel(paths.Top(), paths.Home())
	if err != nil {
		return nil, fmt.Errorf("calculating home path relative to top, home: %q top: %q : %w", paths.Home(), paths.Top(), err)
	}

	if err := changeSymlink(u.log, paths.Top(), symlinkPath, newPath); err != nil {
		u.log.Errorw("Rolling back: changing symlink failed", "error.message", err)
		rollbackErr := rollbackInstall(ctx, u.log, paths.Top(), hashedDir, currentVersionedHome)
		return nil, goerrors.Join(err, rollbackErr)
	}

	// We rotated the symlink successfully: prepare the current and previous agent installation details for the update marker
	// In update marker the `current` agent install is the one where the symlink is pointing (the new one we didn't start yet)
	// while the `previous` install is the currently executing elastic-agent that is no longer reachable via the symlink.
	// After the restart at the end of the function, everything lines up correctly.
	current := agentInstall{
		parsedVersion: parsedVersion,
		version:       version,
		hash:          unpackRes.Hash,
		versionedHome: unpackRes.VersionedHome,
	}

	previousParsedVersion := currentagtversion.GetParsedAgentPackageVersion()
	previous := agentInstall{
		parsedVersion: previousParsedVersion,
		version:       release.VersionWithSnapshot(),
		hash:          release.Commit(),
		versionedHome: currentVersionedHome,
	}

	if err := markUpgrade(u.log,
		paths.Data(), // data dir to place the marker in
		current,      // new agent version data
		previous,     // old agent version data
		action, det); err != nil {
		u.log.Errorw("Rolling back: marking upgrade failed", "error.message", err)
		rollbackErr := rollbackInstall(ctx, u.log, paths.Top(), hashedDir, currentVersionedHome)
		return nil, goerrors.Join(err, rollbackErr)
	}

	var watcherExecutable = selectWatcherExecutable(paths.Top(), previous, current)

	var watcherCmd *exec.Cmd
	if watcherCmd, err = InvokeWatcher(u.log, watcherExecutable); err != nil {
		u.log.Errorw("Rolling back: starting watcher failed", "error.message", err)
		rollbackErr := rollbackInstall(ctx, u.log, paths.Top(), hashedDir, currentVersionedHome)
		return nil, goerrors.Join(err, rollbackErr)
	}

	watcherWaitErr := waitForWatcher(ctx, u.log, markerFilePath(paths.Data()), watcherMaxWaitTime)
	if watcherWaitErr != nil {
		killWatcherErr := watcherCmd.Process.Kill()
		rollbackErr := rollbackInstall(ctx, u.log, paths.Top(), hashedDir, currentVersionedHome)
		return nil, goerrors.Join(watcherWaitErr, killWatcherErr, rollbackErr)
	}

	cb := shutdownCallback(u.log, paths.Home(), release.Version(), version, filepath.Join(paths.Top(), unpackRes.VersionedHome))

	// Clean everything from the downloads dir
	u.log.Infow("Removing downloads directory", "file.path", paths.Downloads())
	err = os.RemoveAll(paths.Downloads())
	if err != nil {
		u.log.Errorw("Unable to clean downloads after update", "error.message", err, "file.path", paths.Downloads())
	}

	return cb, nil
}

func selectWatcherExecutable(topDir string, previous agentInstall, current agentInstall) string {
	// check if the upgraded version is less than the previous (currently installed) version
	if current.parsedVersion.Less(*previous.parsedVersion) {
		// use the current agent executable for watch, if downgrading the old agent doesn't understand the current agent's path structure.
		return paths.BinaryPath(filepath.Join(topDir, previous.versionedHome), agentName)
	} else {
		// use the new agent executable as it should be able to parse the new update marker
		return paths.BinaryPath(filepath.Join(topDir, current.versionedHome), agentName)
	}
}

func waitForWatcher(ctx context.Context, log *logger.Logger, markerFilePath string, waitTime time.Duration) error {
	return waitForWatcherWithTimeoutCreationFunc(ctx, log, markerFilePath, waitTime, context.WithTimeout)
}

type createContextWithTimeout func(ctx context.Context, timeout time.Duration) (context.Context, context.CancelFunc)

func waitForWatcherWithTimeoutCreationFunc(ctx context.Context, log *logger.Logger, markerFilePath string, waitTime time.Duration, createTimeoutContext createContextWithTimeout) error {
	// Wait for the watcher to be up and running
	watcherContext, cancel := createTimeoutContext(ctx, waitTime)
	defer cancel()

	markerWatcher := newMarkerFileWatcher(markerFilePath, log)
	err := markerWatcher.Run(watcherContext)
	if err != nil {
		return fmt.Errorf("error starting update marker watcher: %w", err)
	}

	log.Infof("waiting up to %s for upgrade watcher to set %s state in upgrade marker", waitTime, details.StateWatching)

	for {
		select {
		case updMarker := <-markerWatcher.Watch():
			if updMarker.Details != nil && updMarker.Details.State == details.StateWatching {
				// watcher started and it is watching, all good
				log.Infof("upgrade watcher set %s state in upgrade marker: exiting wait loop", details.StateWatching)
				return nil
			}

		case <-watcherContext.Done():
			log.Error("upgrade watcher did not start watching within %s or context has expired", waitTime)
			return goerrors.Join(ErrWatcherNotStarted, watcherContext.Err())
		}
	}
}

// Ack acks last upgrade action
func (u *Upgrader) Ack(ctx context.Context, acker acker.Acker) error {
	// get upgrade action
	marker, err := LoadMarker(paths.Data())
	if err != nil {
		return err
	}
	if marker == nil {
		return nil
	}

	if marker.Acked {
		return nil
	}

	// Action can be nil if the upgrade was called locally.
	// Should handle gracefully
	// https://github.com/elastic/elastic-agent/issues/1788
	if marker.Action != nil {
		if err := acker.Ack(ctx, marker.Action); err != nil {
			return err
		}

		if err := acker.Commit(ctx); err != nil {
			return err
		}
	}

	marker.Acked = true

	return SaveMarker(marker, false)
}

func (u *Upgrader) MarkerWatcher() MarkerWatcher {
	return u.markerWatcher
}

func (u *Upgrader) sourceURI(retrievedURI string) string {
	if retrievedURI != "" {
		return retrievedURI
	}

	return u.settings.SourceURI
}

func isSameVersion(log *logger.Logger, current agentVersion, metadata packageMetadata, upgradeVersion string) (bool, agentVersion) {
	newVersion := agentVersion{}
	if metadata.manifest != nil {
		packageDesc := metadata.manifest.Package
		newVersion.version = packageDesc.Version
		newVersion.snapshot = packageDesc.Snapshot
	} else {
		// extract version info from the version string (we can ignore parsing errors as it would have never passed the download step)
		parsedVersion, _ := agtversion.ParseVersion(upgradeVersion)
		newVersion.version, newVersion.snapshot = parsedVersion.ExtractSnapshotFromVersionString()
	}
	newVersion.hash = metadata.hash

	log.Debugw("Comparing current and new agent version", "current_version", current, "new_version", newVersion)

	return current == newVersion, newVersion
}

func rollbackInstall(ctx context.Context, log *logger.Logger, topDirPath, versionedHome, oldVersionedHome string) error {
	oldAgentPath := paths.BinaryPath(filepath.Join(topDirPath, oldVersionedHome), agentName)
	err := changeSymlink(log, topDirPath, filepath.Join(topDirPath, agentName), oldAgentPath)
	if err != nil && !errors.Is(err, fs.ErrNotExist) {
		return fmt.Errorf("rolling back install: restoring symlink to %q failed: %w", oldAgentPath, err)
	}

	newAgentInstallPath := filepath.Join(topDirPath, versionedHome)
	err = os.RemoveAll(newAgentInstallPath)
	if err != nil && !errors.Is(err, fs.ErrNotExist) {
		return fmt.Errorf("rolling back install: removing new agent install at %q failed: %w", newAgentInstallPath, err)
	}
	return nil
}

func copyActionStore(log *logger.Logger, newHome string) error {
	// copies legacy action_store.yml, state.yml and state.enc encrypted file if exists
	storePaths := []string{paths.AgentActionStoreFile(), paths.AgentStateStoreYmlFile(), paths.AgentStateStoreFile()}
	log.Infow("Copying action store", "new_home_path", newHome)

	for _, currentActionStorePath := range storePaths {
		newActionStorePath := filepath.Join(newHome, filepath.Base(currentActionStorePath))
		log.Infow("Copying action store path", "from", currentActionStorePath, "to", newActionStorePath)
		currentActionStore, err := os.ReadFile(currentActionStorePath)
		if os.IsNotExist(err) {
			// nothing to copy
			continue
		}
		if err != nil {
			return err
		}

		if err := os.WriteFile(newActionStorePath, currentActionStore, 0o600); err != nil {
			return err
		}
	}

	return nil
}

func copyRunDirectory(log *logger.Logger, oldRunPath, newRunPath string) error {

	log.Infow("Copying run directory", "new_run_path", newRunPath, "old_run_path", oldRunPath)

	if err := os.MkdirAll(newRunPath, runDirMod); err != nil {
		return errors.New(err, "failed to create run directory")
	}

	err := copyDir(log, oldRunPath, newRunPath, true)
	if os.IsNotExist(err) {
		// nothing to copy, operation ok
		log.Infow("Run directory not present", "old_run_path", oldRunPath)
		return nil
	}
	if err != nil {
		return errors.New(err, "failed to copy %q to %q", oldRunPath, newRunPath)
	}

	return nil
}

// shutdownCallback returns a callback function to be executing during shutdown once all processes are closed.
// this goes through runtime directory of agent and copies all the state files created by processes to new versioned
// home directory with updated process name to match new version.
func shutdownCallback(l *logger.Logger, homePath, prevVersion, newVersion, newHome string) reexec.ShutdownCallbackFn {
	if release.Snapshot() {
		// SNAPSHOT is part of newVersion
		prevVersion += snapshotSuffix
	}

	return func() error {
		runtimeDir := filepath.Join(homePath, "run")
		l.Debugf("starting copy of run directories from %q to %q", homePath, newHome)
		processDirs, err := readProcessDirs(runtimeDir)
		if err != nil {
			return err
		}

		oldHome := homePath
		for _, processDir := range processDirs {
			relPath, _ := filepath.Rel(oldHome, processDir)

			newRelPath := strings.ReplaceAll(relPath, prevVersion, newVersion)
			newRelPath = strings.ReplaceAll(newRelPath, oldHome, newHome)
			newDir := filepath.Join(newHome, newRelPath)
			l.Debugf("copying %q -> %q", processDir, newDir)
			if err := copyDir(l, processDir, newDir, true); err != nil {
				return err
			}
		}
		return nil
	}
}

func readProcessDirs(runtimeDir string) ([]string, error) {
	pipelines, err := readDirs(runtimeDir)
	if err != nil {
		return nil, err
	}

	processDirs := make([]string, 0)
	for _, p := range pipelines {
		dirs, err := readDirs(p)
		if err != nil {
			return nil, err
		}

		processDirs = append(processDirs, dirs...)
	}

	return processDirs, nil
}

// readDirs returns list of absolute paths to directories inside specified path.
func readDirs(dir string) ([]string, error) {
	dirEntries, err := os.ReadDir(dir)
	if err != nil && !os.IsNotExist(err) {
		return nil, err
	}

	dirs := make([]string, 0, len(dirEntries))
	for _, de := range dirEntries {
		if !de.IsDir() {
			continue
		}

		dirs = append(dirs, filepath.Join(dir, de.Name()))
	}

	return dirs, nil
}

func copyDir(l *logger.Logger, from, to string, ignoreErrs bool) error {
	var onErr func(src, dst string, err error) error

	if ignoreErrs {
		onErr = func(src, dst string, err error) error {
			if err == nil {
				return nil
			}

			// ignore all errors, just log them
			l.Infof("ignoring error: failed to copy %q to %q: %s", src, dst, err.Error())
			return nil
		}
	}

	// Try to detect if we are running with SSDs. If we are increase the copy concurrency,
	// otherwise fall back to the default.
	copyConcurrency := 1
	hasSSDs, detectHWErr := install.HasAllSSDs()
	if detectHWErr != nil {
		l.Infow("Could not determine block storage type, disabling copy concurrency", "error.message", detectHWErr)
	}
	if hasSSDs {
		copyConcurrency = runtime.NumCPU() * 4
	}

	return copy.Copy(from, to, copy.Options{
		OnSymlink: func(_ string) copy.SymlinkAction {
			return copy.Shallow
		},
		Sync:         true,
		OnError:      onErr,
		NumOfWorkers: int64(copyConcurrency),
	})
}

// IsInProgress checks if an Elastic Agent upgrade is already in progress. It
// returns true if so and false if not.
// `c client.Client` is expected to be a connected client.
func IsInProgress(c client.Client, watcherPIDsFetcher func() ([]int, error)) (bool, error) {
	// First we check if any Upgrade Watcher processes are running. If they are,
	// it means an upgrade is in progress. We check this before checking the Elastic
	// Agent's status because the Elastic Agent GRPC server may briefly be
	// unavailable during an upgrade and so the client connection might fail.
	watcherPIDs, err := watcherPIDsFetcher()
	if err != nil {
		return false, fmt.Errorf("failed to determine if upgrade watcher is running: %w", err)
	}
	if len(watcherPIDs) > 0 {
		return true, nil
	}

	// Next we check the Elastic Agent's status using the GRPC client.
	state, err := c.State(context.Background())
	if err != nil {
		return false, fmt.Errorf("failed to get agent state: %w", err)
	}

	return state.State == cproto.State_UPGRADING, nil
}

// isSameReleaseVersion will return true if upgradeVersion and currentVersion are equal using only release numbers and SNAPSHOT prerelease qualifiers.
// They are not equal if either are a SNAPSHOT, or if the semver numbers (including prerelease and build identifiers) differ.
func isSameReleaseVersion(log *logger.Logger, current agentVersion, upgradeVersion string) bool {
	if current.snapshot {
		return false
	}
	target, err := agtversion.ParseVersion(upgradeVersion)
	if err != nil {
		log.Warnw("Unable too parse version for released version comparison", upgradeVersion, err)
		return false
	}
	targetVersion, targetSnapshot := target.ExtractSnapshotFromVersionString()
	if targetSnapshot {
		return false
	}
	return current.version == targetVersion
}<|MERGE_RESOLUTION|>--- conflicted
+++ resolved
@@ -231,14 +231,6 @@
 	u.log.Infow("Unpacking agent package", "version", newVersion)
 
 	// Nice to have: add check that no archive files end up in the current versioned home
-<<<<<<< HEAD
-	// default to extended flavor to avoid breaking behavior
-
-	// no default flavor, keep everything in case flavor is not specified
-	// in case of error fallback to keep-all
-	detectedFlavor, _ := install.UsedFlavor(paths.Top(), "")
-	unpackRes, err := u.unpack(version, archivePath, paths.Data(), true, detectedFlavor)
-=======
 	// default to no flavor to avoid breaking behavior
 
 	// no default flavor, keep everything in case flavor is not specified
@@ -249,7 +241,6 @@
 	}
 	u.log.Debugf("detected used flavor: %q", detectedFlavor)
 	unpackRes, err := u.unpack(version, archivePath, paths.Data(), detectedFlavor)
->>>>>>> 77ee32a6
 	if err != nil {
 		return nil, err
 	}
