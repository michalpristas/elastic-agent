--- conflicted
+++ resolved
@@ -36,11 +36,7 @@
 }
 
 // unpack unpacks archive correctly, skips root (symlink, config...) unpacks data/*
-<<<<<<< HEAD
-func (u *Upgrader) unpack(version, archivePath, dataDir string, skipComponents bool, flavor string) (UnpackResult, error) {
-=======
 func (u *Upgrader) unpack(version, archivePath, dataDir string, flavor string) (UnpackResult, error) {
->>>>>>> 77ee32a6
 	// unpack must occur in directory that holds the installation directory
 	// or the extraction will be double nested
 	var unpackRes UnpackResult
@@ -240,15 +236,8 @@
 
 	// fix versionedHome
 	versionedHome = strings.ReplaceAll(versionedHome, "\\", "/")
-<<<<<<< HEAD
-	log.Errorf("using %q", versionedHome)
 
 	readFile := func(specFilePath string) ([]byte, error) {
-		log.Errorf("reading %q", specFilePath)
-=======
-
-	readFile := func(specFilePath string) ([]byte, error) {
->>>>>>> 77ee32a6
 		f, err := r.Open(specFilePath)
 		if err != nil {
 			return nil, err
@@ -270,12 +259,7 @@
 			return nil, err
 		}
 
-<<<<<<< HEAD
-		paths, err := install.ParseComponentFiles(contentBytes, specFilePath, true)
-		log.Errorf("parsing %q: %v", specFilePath, paths)
-=======
 		paths, err := component.ParseComponentFiles(contentBytes, specFilePath, true)
->>>>>>> 77ee32a6
 		if err != nil {
 			return nil, errors.New("failed to read paths from %q: %v", specFilePath, err)
 		}
@@ -540,13 +524,7 @@
 			if err != nil {
 				return nil, errors.New("failed to read %q: %v", fileName, err)
 			}
-<<<<<<< HEAD
-			paths, err := install.ParseComponentFiles(contentBytes, fileName, true)
-
-			log.Errorf("Spec %q retrieved paths %v", fileName, paths)
-=======
 			paths, err := component.ParseComponentFiles(contentBytes, fileName, true)
->>>>>>> 77ee32a6
 			if err != nil {
 				return nil, errors.New("failed to read paths from %q: %v", fileName, err)
 			}
