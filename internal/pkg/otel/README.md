# Elastic Distribution for OpenTelemetry Collector

This is an Elastic supported distribution of the [OpenTelemetry Collector](https://github.com/open-telemetry/opentelemetry-collector).

## Running the Elastic Distribution for OpenTelemetry Collector

To run the Elastic Distribution for OpenTelemetry Collector you can use Elastic-Agent binary downloaded for your OS and architecture. 
Running command 

```bash
./elastic-agent otel --config otel.yml
```

from unpacked Elastic Agent package will run Elastic-Agent as an OpenTelemetry Collector. The `--config` flag needs to point to [OpenTelemetry Collector Configuration file](https://opentelemetry.io/docs/collector/configuration/). OTel mode is available only using `otel` subcommand. Elastic Agent will not do any autodetection of configuration file passed when used without `otel` subcommand and will try to run normally.


To validate OTel configuration run `otel validate` subcommand:

```bash
./elastic-agent otel validate --config otel.yml
```

[feature gates](https://github.com/open-telemetry/opentelemetry-collector/blob/main/featuregate/README.md#controlling-gates) are supported using `--feature-gates` flag.

## Components

This section provides a summary of components included in the Elastic Distribution for OpenTelemetry Collector.


### Receivers

| Component | Version |
|---|---|
<<<<<<< HEAD
| filelogreceiver | v0.102.0|
| hostmetricsreceiver | v0.102.0|
| k8sclusterreceiver | v0.102.0|
| kubeletstatsreceiver | v0.102.0|
=======
| filelogreceiver | v0.103.0|
| hostmetricsreceiver | v0.103.0|
| k8sclusterreceiver | v0.103.0|
| kubeletstatsreceiver | v0.103.0|
>>>>>>> 6a452564
| otlpreceiver | v0.103.0|




### Exporters

| Component | Version |
|---|---|
| elasticsearchexporter | v0.103.0|
| fileexporter | v0.103.0|
| debugexporter | v0.103.0|
| otlpexporter | v0.103.0|




### Processors

| Component | Version |
|---|---|
| attributesprocessor | v0.103.0|
| filterprocessor | v0.103.0|
| k8sattributesprocessor | v0.103.0|
| resourcedetectionprocessor | v0.103.0|
| resourceprocessor | v0.103.0|
| transformprocessor | v0.103.0|
| batchprocessor | v0.103.0|




### Extensions

| Component | Version |
|---|---|
<<<<<<< HEAD
| storage/filestorage | v0.102.0|
=======
| storage/filestorage | v0.103.0|
>>>>>>> 6a452564
| memorylimiterextension | v0.103.0|
<|MERGE_RESOLUTION|>--- conflicted
+++ resolved
@@ -31,17 +31,10 @@
 
 | Component | Version |
 |---|---|
-<<<<<<< HEAD
-| filelogreceiver | v0.102.0|
-| hostmetricsreceiver | v0.102.0|
-| k8sclusterreceiver | v0.102.0|
-| kubeletstatsreceiver | v0.102.0|
-=======
 | filelogreceiver | v0.103.0|
 | hostmetricsreceiver | v0.103.0|
 | k8sclusterreceiver | v0.103.0|
 | kubeletstatsreceiver | v0.103.0|
->>>>>>> 6a452564
 | otlpreceiver | v0.103.0|
 
 
@@ -78,9 +71,5 @@
 
 | Component | Version |
 |---|---|
-<<<<<<< HEAD
-| storage/filestorage | v0.102.0|
-=======
 | storage/filestorage | v0.103.0|
->>>>>>> 6a452564
 | memorylimiterextension | v0.103.0|
