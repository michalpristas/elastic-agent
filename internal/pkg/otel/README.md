--- conflicted
+++ resolved
@@ -32,14 +32,10 @@
 | Component | Version |
 |---|---|
 | filelogreceiver | v0.102.0|
-<<<<<<< HEAD
 | hostmetricsreceiver | v0.102.0|
 | k8sclusterreceiver | v0.102.0|
 | kubeletstatsreceiver | v0.102.0|
-| otlpreceiver | v0.102.1|
-=======
 | otlpreceiver | v0.103.0|
->>>>>>> 4ccdd09f
 
 
 
@@ -75,9 +71,5 @@
 
 | Component | Version |
 |---|---|
-<<<<<<< HEAD
 | storage/filestorage | v0.102.0|
-| memorylimiterextension | v0.102.1|
-=======
 | memorylimiterextension | v0.103.0|
->>>>>>> 4ccdd09f
