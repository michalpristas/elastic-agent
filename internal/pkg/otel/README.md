--- conflicted
+++ resolved
@@ -31,15 +31,11 @@
 
 | Component | Version |
 |---|---|
-| filelogreceiver | v0.102.0|
-<<<<<<< HEAD
-| hostmetricsreceiver | v0.102.0|
-| k8sclusterreceiver | v0.102.0|
-| kubeletstatsreceiver | v0.102.0|
-| otlpreceiver | v0.102.1|
-=======
+| filelogreceiver | v0.103.0|
+| hostmetricsreceiver | v0.103.0|
+| k8sclusterreceiver | v0.103.0|
+| kubeletstatsreceiver | v0.103.0|
 | otlpreceiver | v0.103.0|
->>>>>>> 4ccdd09f
 
 
 
@@ -48,8 +44,8 @@
 
 | Component | Version |
 |---|---|
-| elasticsearchexporter | v0.102.0|
-| fileexporter | v0.102.0|
+| elasticsearchexporter | v0.103.0|
+| fileexporter | v0.103.0|
 | debugexporter | v0.103.0|
 | otlpexporter | v0.103.0|
 
@@ -60,12 +56,12 @@
 
 | Component | Version |
 |---|---|
-| attributesprocessor | v0.102.0|
-| filterprocessor | v0.102.0|
-| k8sattributesprocessor | v0.102.0|
-| resourcedetectionprocessor | v0.102.0|
-| resourceprocessor | v0.102.0|
-| transformprocessor | v0.102.0|
+| attributesprocessor | v0.103.0|
+| filterprocessor | v0.103.0|
+| k8sattributesprocessor | v0.103.0|
+| resourcedetectionprocessor | v0.103.0|
+| resourceprocessor | v0.103.0|
+| transformprocessor | v0.103.0|
 | batchprocessor | v0.103.0|
 
 
@@ -75,9 +71,5 @@
 
 | Component | Version |
 |---|---|
-<<<<<<< HEAD
-| storage/filestorage | v0.102.0|
-| memorylimiterextension | v0.102.1|
-=======
+| storage/filestorage | v0.103.0|
 | memorylimiterextension | v0.103.0|
->>>>>>> 4ccdd09f
