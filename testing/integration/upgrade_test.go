--- conflicted
+++ resolved
@@ -17,6 +17,7 @@
 	"os/exec"
 	"path/filepath"
 	"runtime"
+	"sort"
 	"strings"
 	"sync"
 	"testing"
@@ -32,11 +33,7 @@
 	"github.com/elastic/elastic-agent-libs/kibana"
 
 	"github.com/elastic/elastic-agent/internal/pkg/agent/application/paths"
-<<<<<<< HEAD
-	"github.com/elastic/elastic-agent/internal/pkg/agent/application/upgrade/artifact/download"
-=======
 	cmdVersion "github.com/elastic/elastic-agent/internal/pkg/basecmd/version"
->>>>>>> 3de585e7
 	"github.com/elastic/elastic-agent/internal/pkg/release"
 	v1client "github.com/elastic/elastic-agent/pkg/control/v1/client"
 	v2client "github.com/elastic/elastic-agent/pkg/control/v2/client"
@@ -69,6 +66,9 @@
 // minimum version for upgrade to specific snapshot + minimum version for setting shorter watch period after upgrade
 var version_8_9_0_SNAPSHOT = version.NewParsedSemVer(8, 9, 0, "SNAPSHOT", "")
 
+// minimum version for upgrade to specific snapshot + minimum version for setting shorter watch period after upgrade
+var version_8_10_0_SNAPSHOT = version.NewParsedSemVer(8, 10, 0, "SNAPSHOT", "")
+
 func TestFleetManagedUpgrade(t *testing.T) {
 	info := define.Require(t, define.Requirements{
 		Stack:   &define.Stack{},
@@ -187,20 +187,6 @@
 		Sudo:    true, // requires Agent installation
 	})
 
-<<<<<<< HEAD
-	const minVersionString = "8.9.0-SNAPSHOT"
-	minVersion, _ := version.ParseVersion(minVersionString)
-	pv, err := version.ParseVersion(define.Version())
-	if pv.Less(*minVersion) {
-		t.Skipf("Version %s is lower than min version %s", define.Version(), minVersionString)
-	}
-
-	agentFixture, err := define.NewFixture(t, define.Version())
-
-	require.NoError(t, err)
-
-=======
->>>>>>> 3de585e7
 	ctx, cancel := context.WithCancel(context.Background())
 	defer cancel()
 
@@ -217,20 +203,47 @@
 
 			require.NoError(t, err, "error creating fixture")
 
-<<<<<<< HEAD
-	ctx, cancel = context.WithCancel(context.Background())
+			err = agentFixture.Prepare(ctx)
+			require.NoError(t, err, "error preparing agent fixture")
+
+			err = agentFixture.Configure(ctx, []byte(fastWatcherCfg))
+			require.NoError(t, err, "error configuring agent fixture")
+
+			parsedUpgradeVersion, err := version.ParseVersion(define.Version())
+			require.NoErrorf(t, err, "define.Version() %q cannot be parsed as agent version", define.Version())
+			testStandaloneUpgrade(ctx, t, agentFixture, parsedVersion, parsedUpgradeVersion, "", true, true, false, "")
+		})
+	}
+}
+
+func TestStandaloneUpgradeToSpecificSnapshotBuildWithGPGFallback(t *testing.T) {
+	define.Require(t, define.Requirements{
+		Local: false, // requires Agent installation
+		Sudo:  true,  // requires Agent installation
+	})
+
+	minVersion := version_8_10_0_SNAPSHOT
+	pv, err := version.ParseVersion(define.Version())
+	if pv.Less(*minVersion) {
+		t.Skipf("Version %s is lower than min version %s", define.Version(), minVersion)
+	}
+
+	// prepare the agent fixture
+	agentFixture, err := define.NewFixture(t, define.Version())
+	require.NoError(t, err)
+
+	ctx, cancel := context.WithCancel(context.Background())
 	defer cancel()
-
-	output, err := tools.InstallStandaloneAgent(agentFixture)
-	t.Logf("Agent installation output: %q", string(output))
-	require.NoError(t, err)
-
-	c := agentFixture.Client()
-	tools.WaitForAgent(ctx, t, c)
-
+	err = agentFixture.Prepare(ctx)
+	require.NoError(t, err, "error preparing agent fixture")
+
+	err = agentFixture.Configure(ctx, []byte(fastWatcherCfg))
+	require.NoError(t, err, "error configuring agent fixture")
+
+	// retrieve all the versions of agent from the artifact API
 	aac := tools.NewArtifactAPIClient()
-	latestSnapshotVersion, err := tools.GetLatestSnapshotVersion(ctx, t, aac)
-	require.NoError(t, err)
+	latestSnapshotVersion, err := tools.GetLatestSnapshotVersion(ctx, log, aac)
+	require.NoError(err)
 
 	// get all the builds of the snapshot version (need to pass x.y.z-SNAPSHOT format)
 	builds, err := aac.GetBuildsForVersion(ctx, latestSnapshotVersion.VersionWithPrerelease())
@@ -272,43 +285,19 @@
 		buildFragments[1],
 	)
 
-	t.Logf("Upgrading to version %q", upgradeInputVersion)
-
-	err = c.Connect(ctx)
-	require.NoError(t, err, "error connecting client to agent")
-	defer c.Disconnect()
-
-	_, err = c.Upgrade(ctx, upgradeInputVersion.String(), "", false, false)
-	require.NoErrorf(t, err, "error triggering agent upgrade to version %q", upgradeInputVersion.String())
-
-	require.Eventuallyf(t, func() bool {
-		state, err := c.State(ctx)
-		if err != nil {
-			t.Logf("error getting the agent state: %v", err)
-			return false
-		}
-		t.Logf("current agent state: %+v", state)
-		return state.Info.Commit == expectedAgentHashAfterUpgrade && state.State == cproto.State_HEALTHY
-	}, 5*time.Minute, 1*time.Second, "agent never upgraded to expected version")
-
-	checkUpgradeWatcherRan(t, agentFixture)
-
-	version, err := c.Version(ctx)
-	require.NoError(t, err, "error checking version after upgrade")
-	require.Equal(t, expectedAgentHashAfterUpgrade, version.Commit, "agent commit hash changed after upgrade")
-}
-=======
-			err = agentFixture.Prepare(ctx)
-			require.NoError(t, err, "error preparing agent fixture")
-
-			err = agentFixture.Configure(ctx, []byte(fastWatcherCfg))
-			require.NoError(t, err, "error configuring agent fixture")
-
-			parsedUpgradeVersion, err := version.ParseVersion(define.Version())
-			require.NoErrorf(t, err, "define.Version() %q cannot be parsed as agent version", define.Version())
-			testStandaloneUpgrade(ctx, t, agentFixture, parsedVersion, parsedUpgradeVersion, "", true)
-		})
-	}
+	t.Logf("Targeting upgrade to version %+v", upgradeInputVersion)
+	parsedFromVersion, err := version.ParseVersion(define.Version())
+	require.NoErrorf(t, err, "define.Version() %q cannot be parsed as agent version", define.Version())
+	_, defaultPGP := release.PGP()
+	firstSeven := default[:7]
+	customPGP = strings.Replace(
+		string(defaultPGP),
+		firstSeven,
+		"abcDEFg",
+		1,
+	)
+
+	testStandaloneUpgrade(ctx, t, agentFixture, parsedFromVersion, upgradeInputVersion, expectedAgentHashAfterUpgrade, false, false, true, "")
 }
 
 func TestStandaloneUpgradeToSpecificSnapshotBuild(t *testing.T) {
@@ -337,60 +326,8 @@
 
 	// retrieve all the versions of agent from the artifact API
 	aac := tools.NewArtifactAPIClient()
-	vList, err := aac.GetVersions(ctx)
-	require.NoError(t, err, "error retrieving versions from Artifact API")
-	require.NotNil(t, vList)
-
-	sortedParsedVersions := make(version.SortableParsedVersions, 0, len(vList.Versions))
-	for _, v := range vList.Versions {
-		pv, err := version.ParseVersion(v)
-		require.NoErrorf(t, err, "invalid version retrieved from artifact API: %q", v)
-		sortedParsedVersions = append(sortedParsedVersions, pv)
-	}
->>>>>>> 3de585e7
-
-func TestStandaloneUpgrade_FailInitialCheck(t *testing.T) {
-	define.Require(t, define.Requirements{
-		// Stack:   &define.Stack{},
-		Local:   false, // requires Agent installation
-		Isolate: true,
-		Sudo:    false, // requires Agent installation
-	})
-
-	const minVersionString = "8.10.0-SNAPSHOT"
-	minVersion, err := version.ParseVersion(minVersionString)
-	require.NoError(t, err)
-	pv, err := version.ParseVersion(define.Version())
-	require.NoError(t, err)
-
-	if pv.Less(*minVersion) {
-		t.Skipf("Version %s is lower than min version %s", define.Version(), minVersionString)
-	}
-
-	agentFixture, err := define.NewFixture(t, define.Version())
-	require.NoError(t, err)
-
-	ctx, cancel := context.WithCancel(context.Background())
-	defer cancel()
-	err = agentFixture.Prepare(ctx)
-	require.NoError(t, err, "error preparing agent fixture")
-
-	err = agentFixture.Configure(ctx, []byte(fastWatcherCfg))
-	require.NoError(t, err, "error configuring agent fixture")
-
-	ctx, cancel = context.WithCancel(context.Background())
-	defer cancel()
-
-	output, err := tools.InstallStandaloneAgent(agentFixture)
-	t.Logf("Agent installation output: %q", string(output))
-	require.NoError(t, err)
-
-	c := agentFixture.Client()
-	tools.WaitForAgent(ctx, t, c)
-
-	aac := tools.NewArtifactAPIClient()
-	latestSnapshotVersion, err := tools.GetLatestSnapshotVersion(ctx, t, aac)
-	require.NoError(t, err)
+	latestSnapshotVersion, err := tools.GetLatestSnapshotVersion(ctx, log, aac)
+	require.NoError(err)
 
 	// get all the builds of the snapshot version (need to pass x.y.z-SNAPSHOT format)
 	builds, err := aac.GetBuildsForVersion(ctx, latestSnapshotVersion.VersionWithPrerelease())
@@ -435,7 +372,7 @@
 	t.Logf("Targeting upgrade to version %+v", upgradeInputVersion)
 	parsedFromVersion, err := version.ParseVersion(define.Version())
 	require.NoErrorf(t, err, "define.Version() %q cannot be parsed as agent version", define.Version())
-	testStandaloneUpgrade(ctx, t, agentFixture, parsedFromVersion, upgradeInputVersion, expectedAgentHashAfterUpgrade, false)
+	testStandaloneUpgrade(ctx, t, agentFixture, parsedFromVersion, upgradeInputVersion, expectedAgentHashAfterUpgrade, false, true, false, "")
 
 }
 
@@ -509,6 +446,9 @@
 	parsedUpgradeVersion *version.ParsedSemVer,
 	expectedAgentHashAfterUpgrade string,
 	allowLocalPackage bool,
+	skipVerify bool,
+	skipDefaultPgp bool,
+	customPgp string,
 ) {
 
 	var nonInteractiveFlag bool
@@ -530,21 +470,6 @@
 	require.NoError(t, err, "error connecting client to agent")
 	defer c.Disconnect()
 
-<<<<<<< HEAD
-	var skipDefaultPgp = true      // skips default so we can set invalid one to be tried first before remote one is used
-	_, defaultPGP := release.PGP() // modify default PGP to become invalid
-	var customPgp = download.PgpSourceRawPrefix + strings.Replace(
-		string(defaultPGP),
-		"mQENBFI",
-		"abcDEFg",
-		1,
-	)
-
-	// upgrade agent without using default PGP and passing malformed one as new primary.
-	// remote fallback is appended and should result in successful upgrade
-	_, err = c.Upgrade(ctx, upgradeInputVersion.String(), "", false, skipDefaultPgp, customPgp)
-	require.NoErrorf(t, err, "error triggering agent upgrade to version %q", upgradeInputVersion.String())
-=======
 	require.Eventually(t, func() bool {
 		return checkAgentHealthAndVersion(t, ctx, f, parsedFromVersion.CoreVersion(), parsedFromVersion.IsSnapshot(), "")
 	}, 2*time.Minute, 10*time.Second, "Agent never became healthy")
@@ -564,12 +489,22 @@
 		require.NoError(t, err)
 		sourceURI := "file://" + filepath.Dir(srcPkg)
 		t.Logf("setting sourceURI to : %q", sourceURI)
-		upgradeCmdArgs = append(upgradeCmdArgs, "--source-uri", sourceURI, "--skip-verify")
+		upgradeCmdArgs = append(upgradeCmdArgs, "--source-uri", sourceURI)
+	}
+	if skipVerify {
+		upgradeCmdArgs = append(upgradeCmdArgs, "--skip-verify")
+	}
+
+	if skipDefaultPgp {
+		upgradeCmdArgs = append(upgradeCmdArgs, "--skip-default-pgp")
+	}
+
+	if len(customPgp) > 0 {
+		upgradeCmdArgs = append(upgradeCmdArgs, "--pgp", customPgp)
 	}
 
 	upgradeTriggerOutput, err := f.Exec(ctx, upgradeCmdArgs)
 	require.NoErrorf(t, err, "error triggering agent upgrade to version %q, output:\n%s%", parsedUpgradeVersion, upgradeTriggerOutput)
->>>>>>> 3de585e7
 
 	require.Eventuallyf(t, func() bool {
 		return checkAgentHealthAndVersion(t, ctx, f, parsedUpgradeVersion.CoreVersion(), parsedUpgradeVersion.IsSnapshot(), expectedAgentHashAfterUpgrade)
@@ -917,9 +852,6 @@
 	require.NoError(t, err)
 
 	c := f.Client()
-<<<<<<< HEAD
-	tools.WaitForAgent(ctx, t, c)
-=======
 
 	require.Eventually(t, func() bool {
 		err := c.Connect(ctx)
@@ -936,7 +868,6 @@
 		t.Logf("agent state: %+v", state)
 		return state.State == v2proto.State_HEALTHY
 	}, 2*time.Minute, 10*time.Second, "Agent never became healthy")
->>>>>>> 3de585e7
 
 	// get rid of the package version files in the installed directory
 	removePackageVersionFiles(t, f)
@@ -962,7 +893,7 @@
 	require.NoError(t, err, "error connecting client to agent")
 	defer c.Disconnect()
 
-	_, err = c.Upgrade(ctx, latestVersion, "", false, false)
+	_, err = c.Upgrade(ctx, latestVersion, "", false)
 	require.NoErrorf(t, err, "error triggering agent upgrade to version %q", latestVersion)
 	parsedLatestVersion, err := version.ParseVersion(latestVersion)
 	require.NoError(t, err)
