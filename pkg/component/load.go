// Copyright Elasticsearch B.V. and/or licensed to Elasticsearch B.V. under one
// or more contributor license agreements. Licensed under the Elastic License;
// you may not use this file except in compliance with the Elastic License.

package component

import (
<<<<<<< HEAD
	"fmt"
	"io/ioutil"
	"path/filepath"
	"strings"

	"github.com/elastic/elastic-agent/internal/pkg/agent/errors"
	ucfg "github.com/elastic/go-ucfg/yaml"
	"gopkg.in/yaml.v2"
)

var SpecSuffix = ".spec.yml" // TODO: change after beat ignores yml config
=======
	"errors"
	"fmt"
	"io/ioutil"
	"os"
	"path/filepath"

	"github.com/elastic/go-ucfg/yaml"
)

const specGlobPattern = "*.spec.yml"

var (
	// ErrInputNotSupported is returned when the input is not supported on any platform
	ErrInputNotSupported = errors.New("input not supported")
	// ErrInputNotSupportedOnPlatform is returned when the input is supported but not on this platform
	ErrInputNotSupportedOnPlatform = errors.New("input not supported on this platform")
)

// InputRuntimeSpec returns the specification for running this input on the current platform.
type InputRuntimeSpec struct {
	InputType  string
	BinaryName string
	BinaryPath string
	Spec       InputSpec
}

// RuntimeSpecs return all the specifications for inputs that are supported on the current platform.
type RuntimeSpecs struct {
	// platform that was loaded
	platform PlatformDetail

	// inputTypes all input types even if that input is not supported on the current platform
	inputTypes []string

	// inputSpecs only the input specs for the current platform
	inputSpecs map[string]InputRuntimeSpec

	// aliasMapping maps aliases to real input name
	aliasMapping map[string]string
}

type loadRuntimeOpts struct {
	skipBinaryCheck bool
}

// LoadRuntimeOption are options for loading the runtime specs.
type LoadRuntimeOption func(o *loadRuntimeOpts)

// SkipBinaryCheck skips checking that a binary is next to the runtime.
func SkipBinaryCheck() LoadRuntimeOption {
	return func(o *loadRuntimeOpts) {
		o.skipBinaryCheck = true
	}
}

// LoadRuntimeSpecs loads all the component input specifications from the provided directory.
//
// Returns a mapping of the input to binary name with specification for that input. The filenames in the directory
// are required to be {binary-name} with {binary-name}.spec.yml to be next to it. If a {binary-name}.spec.yml exists
// but no matching {binary-name} is found that will result in an error. If a {binary-name} exists without a
// {binary-name}.spec.yml then it will be ignored.
func LoadRuntimeSpecs(dir string, platform PlatformDetail, opts ...LoadRuntimeOption) (RuntimeSpecs, error) {
	var opt loadRuntimeOpts
	for _, o := range opts {
		o(&opt)
	}
	matches, err := filepath.Glob(filepath.Join(dir, specGlobPattern))
	if err != nil {
		return RuntimeSpecs{}, err
	}
	var types []string
	mapping := make(map[string]InputRuntimeSpec)
	aliases := make(map[string]string)
	for _, match := range matches {
		binaryName := filepath.Base(match[:len(match)-len(specGlobPattern)+1])
		binaryPath := match[:len(match)-len(specGlobPattern)+1]
		if platform.OS == Windows {
			binaryPath += ".exe"
		}
		if !opt.skipBinaryCheck {
			info, err := os.Stat(binaryPath)
			if errors.Is(err, os.ErrNotExist) {
				return RuntimeSpecs{}, fmt.Errorf("missing matching binary for %s", match)
			} else if err != nil {
				return RuntimeSpecs{}, fmt.Errorf("failed to stat %s: %w", binaryPath, err)
			} else if info.IsDir() {
				return RuntimeSpecs{}, fmt.Errorf("missing matching binary for %s", match)
			}
		}
		data, err := ioutil.ReadFile(match)
		if err != nil {
			return RuntimeSpecs{}, fmt.Errorf("failed reading spec %s: %w", match, err)
		}
		spec, err := LoadSpec(data)
		if err != nil {
			return RuntimeSpecs{}, fmt.Errorf("failed reading spec %s: %w", match, err)
		}
		for _, input := range spec.Inputs {
			if !containsStr(types, input.Name) {
				types = append(types, input.Name)
			}
			if !containsStr(input.Platforms, platform.String()) {
				// input spec doesn't support this platform
				continue
			}
			if existing, exists := mapping[input.Name]; exists {
				return RuntimeSpecs{}, fmt.Errorf("failed loading spec '%s': input '%s' already exists in spec '%s'", match, input.Name, existing.BinaryName)
			}
			if existing, exists := aliases[input.Name]; exists {
				return RuntimeSpecs{}, fmt.Errorf("failed loading spec '%s': input '%s' collides with an alias from another input '%s'", match, input.Name, existing)
			}
			for _, alias := range input.Aliases {
				if existing, exists := mapping[alias]; exists {
					return RuntimeSpecs{}, fmt.Errorf("failed loading spec '%s': input alias '%s' collides with an already defined input in spec '%s'", match, alias, existing.BinaryName)
				}
				if existing, exists := aliases[alias]; exists {
					return RuntimeSpecs{}, fmt.Errorf("failed loading spec '%s': input alias '%s' collides with an already defined input alias for input '%s'", match, alias, existing)
				}
			}
			mapping[input.Name] = InputRuntimeSpec{
				InputType:  input.Name,
				BinaryName: binaryName,
				BinaryPath: binaryPath,
				Spec:       input,
			}
			for _, alias := range input.Aliases {
				aliases[alias] = input.Name
			}
		}
	}
	return RuntimeSpecs{
		platform:     platform,
		inputTypes:   types,
		inputSpecs:   mapping,
		aliasMapping: aliases,
	}, nil
}

// GetInput returns the input runtime specification for this input on this platform.
func (r *RuntimeSpecs) GetInput(inputType string) (InputRuntimeSpec, error) {
	runtime, ok := r.inputSpecs[inputType]
	if ok {
		return runtime, nil
	}
	if containsStr(r.inputTypes, inputType) {
		// supported but not on this platform
		return InputRuntimeSpec{}, ErrInputNotSupportedOnPlatform
	}
	// not supported at all
	return InputRuntimeSpec{}, ErrInputNotSupported
}
>>>>>>> 7bb4acdb

// LoadSpec loads the component specification.
//
// Will error in the case that the specification is not valid. Only valid specifications are allowed.
func LoadSpec(data []byte) (Spec, error) {
	var spec Spec
	cfg, err := ucfg.NewConfig(data)
	if err != nil {
		return spec, err
	}
	err = cfg.Unpack(&spec)
	if err != nil {
		return spec, err
	}
	return spec, nil
}

<<<<<<< HEAD
// ReadSpecs reads all the specs that match the provided globbing path.
func ReadSpecs(path string) ([]Spec, error) {
	var specs []Spec
	files, err := filepath.Glob(filepath.Join(path, "*"+SpecSuffix))
	if err != nil {
		return []Spec{}, errors.New(err, "could not include spec", errors.TypeConfig)
	}

	for _, f := range files {
		data, err := ioutil.ReadFile(f)
		if err != nil {
			return []Spec{}, errors.New(err, fmt.Sprintf("could not read spec %s", f), errors.TypeConfig)
		}

		name := strings.TrimSuffix(filepath.Base(f), SpecSuffix)
		spec := Spec{Name: name}
		if err := yaml.Unmarshal(data, &spec); err != nil {
			return []Spec{}, errors.New(err, "could not unmarshal YAML", errors.TypeConfig)
		}
		specs = append(specs, spec)
	}

	return specs, nil
}

// FindSpecByName find a spec by name and return it or false if we cannot find it.
// TODO: remove
func FindSpecByName(name string) (Spec, bool) {
	for _, dt := range Supported {
		for _, candidate := range dt {
			if strings.EqualFold(name, candidate.Name) {
				return candidate.Spec, true
			}
		}
	}
	return Spec{}, false
=======
func containsStr(s []string, v string) bool {
	for _, i := range s {
		if i == v {
			return true
		}
	}
	return false
>>>>>>> 7bb4acdb
}<|MERGE_RESOLUTION|>--- conflicted
+++ resolved
@@ -5,9 +5,9 @@
 package component
 
 import (
-<<<<<<< HEAD
 	"fmt"
 	"io/ioutil"
+	"os"
 	"path/filepath"
 	"strings"
 
@@ -16,18 +16,10 @@
 	"gopkg.in/yaml.v2"
 )
 
-var SpecSuffix = ".spec.yml" // TODO: change after beat ignores yml config
-=======
-	"errors"
-	"fmt"
-	"io/ioutil"
-	"os"
-	"path/filepath"
-
-	"github.com/elastic/go-ucfg/yaml"
+const (
+	specSuffix      = ".spec.yml"
+	specGlobPattern = "*" + specSuffix
 )
-
-const specGlobPattern = "*.spec.yml"
 
 var (
 	// ErrInputNotSupported is returned when the input is not supported on any platform
@@ -169,7 +161,6 @@
 	// not supported at all
 	return InputRuntimeSpec{}, ErrInputNotSupported
 }
->>>>>>> 7bb4acdb
 
 // LoadSpec loads the component specification.
 //
@@ -187,11 +178,10 @@
 	return spec, nil
 }
 
-<<<<<<< HEAD
 // ReadSpecs reads all the specs that match the provided globbing path.
 func ReadSpecs(path string) ([]Spec, error) {
 	var specs []Spec
-	files, err := filepath.Glob(filepath.Join(path, "*"+SpecSuffix))
+	files, err := filepath.Glob(filepath.Join(path, "*"+specSuffix))
 	if err != nil {
 		return []Spec{}, errors.New(err, "could not include spec", errors.TypeConfig)
 	}
@@ -202,7 +192,7 @@
 			return []Spec{}, errors.New(err, fmt.Sprintf("could not read spec %s", f), errors.TypeConfig)
 		}
 
-		name := strings.TrimSuffix(filepath.Base(f), SpecSuffix)
+		name := strings.TrimSuffix(filepath.Base(f), specSuffix)
 		spec := Spec{Name: name}
 		if err := yaml.Unmarshal(data, &spec); err != nil {
 			return []Spec{}, errors.New(err, "could not unmarshal YAML", errors.TypeConfig)
@@ -216,15 +206,15 @@
 // FindSpecByName find a spec by name and return it or false if we cannot find it.
 // TODO: remove
 func FindSpecByName(name string) (Spec, bool) {
-	for _, dt := range Supported {
-		for _, candidate := range dt {
-			if strings.EqualFold(name, candidate.Name) {
-				return candidate.Spec, true
-			}
-		}
+	for _, candidate := range Supported {
+		if strings.EqualFold(name, candidate.Name) {
+			return candidate, true
+		}
+
 	}
 	return Spec{}, false
-=======
+}
+
 func containsStr(s []string, v string) bool {
 	for _, i := range s {
 		if i == v {
@@ -232,5 +222,4 @@
 		}
 	}
 	return false
->>>>>>> 7bb4acdb
 }