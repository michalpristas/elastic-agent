--- conflicted
+++ resolved
@@ -272,15 +272,6 @@
 	for _, e := range cmdSpec.Env {
 		env = append(env, fmt.Sprintf("%s=%s", e.Name, e.Value))
 	}
-<<<<<<< HEAD
-
-	if err := c.monitor.Prepare(); err != nil {
-		return err
-	}
-
-	args := c.monitor.EnrichArgs(c.current.ID, cmdSpec.Args)
-	proc, err := process.Start(c.current.Spec.BinaryPath, os.Geteuid(), os.Getgid(), args, env, attachOutErr)
-=======
 	env = append(env, fmt.Sprintf("%s=%s", envAgentComponentID, c.current.ID))
 	env = append(env, fmt.Sprintf("%s=%s", envAgentComponentInputType, c.current.Spec.InputType))
 	uid, gid := os.Geteuid(), os.Getegid()
@@ -296,8 +287,12 @@
 	if err != nil {
 		return fmt.Errorf("execution of component prevented: %w", err)
 	}
-	proc, err := process.Start(path, uid, gid, cmdSpec.Args, env, attachOutErr, dirPath(workDir))
->>>>>>> f95c9edf
+
+	if err := c.monitor.Prepare(); err != nil {
+		return err
+	}
+	args := c.monitor.EnrichArgs(c.current.ID, cmdSpec.Args)
+	proc, err := process.Start(path, uid, gid, args, env, attachOutErr, dirPath(workDir))
 	if err != nil {
 		return err
 	}
